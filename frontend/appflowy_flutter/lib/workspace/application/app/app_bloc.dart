--- conflicted
+++ resolved
@@ -25,33 +25,6 @@
         appListener = AppListener(viewId: view.id),
         super(AppState.initial(view)) {
     on<AppEvent>((event, emit) async {
-<<<<<<< HEAD
-      await event.map(initial: (e) async {
-        _startListening();
-        await _loadViews(emit);
-      }, createView: (CreateView value) async {
-        await _createView(value, emit);
-      }, loadViews: (_) async {
-        await _loadViews(emit);
-      }, delete: (e) async {
-        await _deleteApp(emit);
-      }, deleteView: (deletedView) async {
-        await _deleteView(emit, deletedView.viewId);
-      }, rename: (e) async {
-        await _renameView(e, emit);
-      }, appDidUpdate: (e) async {
-        final latestCreatedView = state.latestCreatedView;
-        final views = e.app.belongings;
-        AppState newState = state.copyWith(
-          views: views,
-          view: e.app,
-        );
-        if (latestCreatedView != null) {
-          final index =
-              views.indexWhere((element) => element.id == latestCreatedView.id);
-          if (index == -1) {
-            newState = newState.copyWith(latestCreatedView: null);
-=======
       await event.map(
         initial: (e) async {
           _startListening();
@@ -74,10 +47,10 @@
         },
         appDidUpdate: (e) async {
           final latestCreatedView = state.latestCreatedView;
-          final views = e.app.belongings.items;
+          final views = e.app.belongings;
           AppState newState = state.copyWith(
             views: views,
-            app: e.app,
+            view: e.app,
           );
           if (latestCreatedView != null) {
             final index = views
@@ -85,7 +58,7 @@
             if (index == -1) {
               newState = newState.copyWith(latestCreatedView: null);
             }
->>>>>>> 782d0127
+            emit(newState);
           }
           emit(newState);
         },
