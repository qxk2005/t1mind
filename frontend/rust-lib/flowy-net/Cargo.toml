--- conflicted
+++ resolved
@@ -29,11 +29,7 @@
 dashmap = {version = "4.0"}
 async-stream = "0.3.2"
 futures-util = "0.3.15"
-<<<<<<< HEAD
-http-response = { git = "https://github.com/AppFlowy-IO/AppFlowy-Server", features = ["with_reqwest"]}
-=======
 http-flowy = { git = "https://github.com/AppFlowy-IO/AppFlowy-Server", features = ["with_reqwest"] }
->>>>>>> 084e9c5f
 serde-aux = "1.0.1"
 reqwest = "0.11"
 hyper = "0.14"
