import { CellIdentifier } from '../../stores/effects/database/cell/cell_bd_svc';
import { CellCache } from '../../stores/effects/database/cell/cell_cache';
import { FieldController } from '../../stores/effects/database/field/field_controller';
import { FieldType, SelectOptionCellDataPB } from '../../../services/backend';
import { BoardOptionsCell } from './BoardOptionsCell';
import { BoardDateCell } from './BoardDateCell';
import { BoardTextCell } from './BoardTextCell';
import { BoardUrlCell } from '$app/components/board/BoardUrlCell';
<<<<<<< HEAD
import { useCell } from '../_shared/database-hooks/useCell';
import { CellOptions } from '../_shared/EditRow/CellOptions';
=======
import { BoardCheckboxCell } from '$app/components/board/BoardCheckboxCell';
>>>>>>> 2f2736df

export const BoardCell = ({
  cellIdentifier,
  cellCache,
  fieldController,
}: {
  cellIdentifier: CellIdentifier;
  cellCache: CellCache;
  fieldController: FieldController;
}) => {
  const { data, cellController } = useCell(cellIdentifier, cellCache, fieldController);

  return (
    <>
      {cellIdentifier.fieldType === FieldType.SingleSelect ||
      cellIdentifier.fieldType === FieldType.MultiSelect ||
      cellIdentifier.fieldType === FieldType.Checklist ? (
        <CellOptions
          data={data as SelectOptionCellDataPB}
          onEditClick={(top: number, left: number) => {
            console.log(top, left);
          }}
        />
      ) : cellIdentifier.fieldType === FieldType.DateTime ? (
        <BoardDateCell
          cellIdentifier={cellIdentifier}
          cellCache={cellCache}
          fieldController={fieldController}
        ></BoardDateCell>
      ) : cellIdentifier.fieldType === FieldType.URL ? (
        <BoardUrlCell
          cellIdentifier={cellIdentifier}
          cellCache={cellCache}
          fieldController={fieldController}
        ></BoardUrlCell>
<<<<<<< HEAD
=======
      ) : cellIdentifier.fieldType === FieldType.Checkbox ? (
        <BoardCheckboxCell
          cellIdentifier={cellIdentifier}
          cellCache={cellCache}
          fieldController={fieldController}
        ></BoardCheckboxCell>
>>>>>>> 2f2736df
      ) : (
        <BoardTextCell
          cellIdentifier={cellIdentifier}
          cellCache={cellCache}
          fieldController={fieldController}
        ></BoardTextCell>
      )}
    </>
  );
};<|MERGE_RESOLUTION|>--- conflicted
+++ resolved
@@ -1,17 +1,12 @@
 import { CellIdentifier } from '../../stores/effects/database/cell/cell_bd_svc';
 import { CellCache } from '../../stores/effects/database/cell/cell_cache';
 import { FieldController } from '../../stores/effects/database/field/field_controller';
-import { FieldType, SelectOptionCellDataPB } from '../../../services/backend';
+import { FieldType } from '../../../services/backend';
 import { BoardOptionsCell } from './BoardOptionsCell';
 import { BoardDateCell } from './BoardDateCell';
 import { BoardTextCell } from './BoardTextCell';
 import { BoardUrlCell } from '$app/components/board/BoardUrlCell';
-<<<<<<< HEAD
-import { useCell } from '../_shared/database-hooks/useCell';
-import { CellOptions } from '../_shared/EditRow/CellOptions';
-=======
 import { BoardCheckboxCell } from '$app/components/board/BoardCheckboxCell';
->>>>>>> 2f2736df
 
 export const BoardCell = ({
   cellIdentifier,
@@ -22,19 +17,16 @@
   cellCache: CellCache;
   fieldController: FieldController;
 }) => {
-  const { data, cellController } = useCell(cellIdentifier, cellCache, fieldController);
-
   return (
     <>
       {cellIdentifier.fieldType === FieldType.SingleSelect ||
       cellIdentifier.fieldType === FieldType.MultiSelect ||
       cellIdentifier.fieldType === FieldType.Checklist ? (
-        <CellOptions
-          data={data as SelectOptionCellDataPB}
-          onEditClick={(top: number, left: number) => {
-            console.log(top, left);
-          }}
-        />
+        <BoardOptionsCell
+          cellIdentifier={cellIdentifier}
+          cellCache={cellCache}
+          fieldController={fieldController}
+        ></BoardOptionsCell>
       ) : cellIdentifier.fieldType === FieldType.DateTime ? (
         <BoardDateCell
           cellIdentifier={cellIdentifier}
@@ -47,15 +39,12 @@
           cellCache={cellCache}
           fieldController={fieldController}
         ></BoardUrlCell>
-<<<<<<< HEAD
-=======
       ) : cellIdentifier.fieldType === FieldType.Checkbox ? (
         <BoardCheckboxCell
           cellIdentifier={cellIdentifier}
           cellCache={cellCache}
           fieldController={fieldController}
         ></BoardCheckboxCell>
->>>>>>> 2f2736df
       ) : (
         <BoardTextCell
           cellIdentifier={cellIdentifier}
