// List<>

import 'package:appflowy_editor/src/service/internal_key_event_handlers/arrow_keys_handler.dart';
import 'package:appflowy_editor/src/service/internal_key_event_handlers/backspace_handler.dart';
import 'package:appflowy_editor/src/service/internal_key_event_handlers/copy_paste_handler.dart';
import 'package:appflowy_editor/src/service/internal_key_event_handlers/enter_without_shift_in_text_node_handler.dart';
import 'package:appflowy_editor/src/service/internal_key_event_handlers/markdown_syntax_to_styled_text.dart';
import 'package:appflowy_editor/src/service/internal_key_event_handlers/page_up_down_handler.dart';
import 'package:appflowy_editor/src/service/internal_key_event_handlers/redo_undo_handler.dart';
import 'package:appflowy_editor/src/service/internal_key_event_handlers/select_all_handler.dart';
import 'package:appflowy_editor/src/service/internal_key_event_handlers/slash_handler.dart';
import 'package:appflowy_editor/src/service/internal_key_event_handlers/format_style_handler.dart';
import 'package:appflowy_editor/src/service/internal_key_event_handlers/space_on_web_handler.dart';
import 'package:appflowy_editor/src/service/internal_key_event_handlers/tab_handler.dart';
import 'package:appflowy_editor/src/service/internal_key_event_handlers/whitespace_handler.dart';
import 'package:appflowy_editor/src/service/shortcut_event/shortcut_event.dart';
import 'package:flutter/foundation.dart';

//
List<ShortcutEvent> builtInShortcutEvents = [
  ShortcutEvent(
    key: 'Move cursor up',
    command: 'arrow up',
    handler: cursorUp,
  ),
  ShortcutEvent(
    key: 'Move cursor down',
    command: 'arrow down',
    handler: cursorDown,
  ),
  ShortcutEvent(
    key: 'Move cursor left',
    command: 'arrow left',
    handler: cursorLeft,
  ),
  ShortcutEvent(
    key: 'Move cursor right',
    command: 'arrow right',
    handler: cursorRight,
  ),
  ShortcutEvent(
    key: 'Cursor up select',
    command: 'shift+arrow up',
    handler: cursorUpSelect,
  ),
  ShortcutEvent(
    key: 'Cursor down select',
    command: 'shift+arrow down',
    handler: cursorDownSelect,
  ),
  ShortcutEvent(
    key: 'Cursor left select',
    command: 'shift+arrow left',
    handler: cursorLeftSelect,
  ),
  ShortcutEvent(
    key: 'Cursor right select',
    command: 'shift+arrow right',
    handler: cursorRightSelect,
  ),
  ShortcutEvent(
    key: 'Move cursor top',
    command: 'meta+arrow up',
    windowsCommand: 'ctrl+arrow up',
    linuxCommand: 'ctrl+arrow up',
    handler: cursorTop,
  ),
  ShortcutEvent(
    key: 'Move cursor bottom',
    command: 'meta+arrow down',
    windowsCommand: 'ctrl+arrow down',
    linuxCommand: 'ctrl+arrow down',
    handler: cursorBottom,
  ),
  ShortcutEvent(
    key: 'Move cursor begin',
    command: 'meta+arrow left',
    windowsCommand: 'ctrl+arrow left',
    linuxCommand: 'ctrl+arrow left',
    handler: cursorBegin,
  ),
  ShortcutEvent(
    key: 'Move cursor end',
    command: 'meta+arrow right',
    windowsCommand: 'ctrl+arrow right',
    linuxCommand: 'ctrl+arrow right',
    handler: cursorEnd,
  ),
  ShortcutEvent(
    key: 'Cursor top select',
    command: 'meta+shift+arrow up',
    windowsCommand: 'ctrl+shift+arrow up',
    linuxCommand: 'ctrl+shift+arrow up',
    handler: cursorTopSelect,
  ),
  ShortcutEvent(
    key: 'Cursor bottom select',
    command: 'meta+shift+arrow down',
    windowsCommand: 'ctrl+shift+arrow down',
    linuxCommand: 'ctrl+shift+arrow down',
    handler: cursorBottomSelect,
  ),
  ShortcutEvent(
    key: 'Cursor begin select',
    command: 'meta+shift+arrow left',
    windowsCommand: 'ctrl+shift+arrow left',
    linuxCommand: 'ctrl+shift+arrow left',
    handler: cursorBeginSelect,
  ),
  ShortcutEvent(
    key: 'Cursor end select',
    command: 'meta+shift+arrow right',
    windowsCommand: 'ctrl+shift+arrow right',
    linuxCommand: 'ctrl+shift+arrow right',
    handler: cursorEndSelect,
  ),
  ShortcutEvent(
    key: 'Redo',
    command: 'meta+shift+z',
    windowsCommand: 'ctrl+shift+z',
    linuxCommand: 'ctrl+shift+z',
    handler: redoEventHandler,
  ),
  ShortcutEvent(
    key: 'Undo',
    command: 'meta+z',
    windowsCommand: 'ctrl+z',
    linuxCommand: 'ctrl+z',
    handler: undoEventHandler,
  ),
  ShortcutEvent(
    key: 'Format bold',
    command: 'meta+b',
    windowsCommand: 'ctrl+b',
    linuxCommand: 'ctrl+b',
    handler: formatBoldEventHandler,
  ),
  ShortcutEvent(
    key: 'Format italic',
    command: 'meta+i',
    windowsCommand: 'ctrl+i',
    linuxCommand: 'ctrl+i',
    handler: formatItalicEventHandler,
  ),
  ShortcutEvent(
    key: 'Format underline',
    command: 'meta+u',
    windowsCommand: 'ctrl+u',
    linuxCommand: 'ctrl+u',
    handler: formatUnderlineEventHandler,
  ),
  ShortcutEvent(
    key: 'Format strikethrough',
    command: 'meta+shift+s',
    windowsCommand: 'ctrl+shift+s',
    linuxCommand: 'ctrl+shift+s',
    handler: formatStrikethroughEventHandler,
  ),
  ShortcutEvent(
    key: 'Format highlight',
    command: 'meta+shift+h',
    windowsCommand: 'ctrl+shift+h',
    linuxCommand: 'ctrl+shift+h',
    handler: formatHighlightEventHandler,
  ),
  ShortcutEvent(
    key: 'Format embed code',
    command: 'meta+e',
    windowsCommand: 'ctrl+e',
    linuxCommand: 'ctrl+e',
    handler: formatEmbedCodeEventHandler,
  ),
  ShortcutEvent(
    key: 'Format link',
    command: 'meta+k',
    windowsCommand: 'ctrl+k',
    linuxCommand: 'ctrl+k',
    handler: formatLinkEventHandler,
  ),
  ShortcutEvent(
    key: 'Copy',
    command: 'meta+c',
    windowsCommand: 'ctrl+c',
    linuxCommand: 'ctrl+c',
    handler: copyEventHandler,
  ),
  ShortcutEvent(
    key: 'Paste',
    command: 'meta+v',
    windowsCommand: 'ctrl+v',
    linuxCommand: 'ctrl+v',
    handler: pasteEventHandler,
  ),
  ShortcutEvent(
    key: 'Cut',
    command: 'meta+x',
    windowsCommand: 'ctrl+x',
    linuxCommand: 'ctrl+x',
    handler: cutEventHandler,
  ),
  ShortcutEvent(
    key: 'Home',
    command: 'home',
    handler: cursorBegin,
  ),
  ShortcutEvent(
    key: 'End',
    command: 'end',
    handler: cursorEnd,
  ),

  // TODO: split the keys.
  ShortcutEvent(
    key: 'Delete Text',
    command: 'delete,backspace',
    handler: deleteTextHandler,
  ),
  ShortcutEvent(
    key: 'selection menu',
    command: 'slash',
    handler: slashShortcutHandler,
  ),
  ShortcutEvent(
    key: 'enter',
    command: 'enter',
    handler: enterWithoutShiftInTextNodesHandler,
  ),
  ShortcutEvent(
    key: 'markdown',
    command: 'space',
    handler: whiteSpaceHandler,
  ),
  ShortcutEvent(
    key: 'select all',
    command: 'meta+a',
    windowsCommand: 'ctrl+a',
    linuxCommand: 'ctrl+a',
    handler: selectAllHandler,
  ),
  ShortcutEvent(
    key: 'Page up',
    command: 'page up',
    handler: pageUpHandler,
  ),
  ShortcutEvent(
    key: 'Page down',
    command: 'page down',
    handler: pageDownHandler,
  ),
  ShortcutEvent(
    key: 'Tab',
    command: 'tab',
    handler: tabHandler,
  ),
<<<<<<< HEAD
  ShortcutEvent(
    key: 'Backquote to code',
    command: 'backquote',
    handler: backquoteToCodeHandler,
  ),
=======
  // https://github.com/flutter/flutter/issues/104944
  // Workaround: Using space editing on the web platform often results in errors,
  //  so adding a shortcut event to handle the space input instead of using the
  //  `input_service`.
  if (kIsWeb)
    ShortcutEvent(
      key: 'Space on the Web',
      command: 'space',
      handler: spaceOnWebHandler,
    ),
>>>>>>> 570eb40c
];<|MERGE_RESOLUTION|>--- conflicted
+++ resolved
@@ -252,13 +252,11 @@
     command: 'tab',
     handler: tabHandler,
   ),
-<<<<<<< HEAD
   ShortcutEvent(
     key: 'Backquote to code',
     command: 'backquote',
     handler: backquoteToCodeHandler,
   ),
-=======
   // https://github.com/flutter/flutter/issues/104944
   // Workaround: Using space editing on the web platform often results in errors,
   //  so adding a shortcut event to handle the space input instead of using the
@@ -269,5 +267,4 @@
       command: 'space',
       handler: spaceOnWebHandler,
     ),
->>>>>>> 570eb40c
 ];