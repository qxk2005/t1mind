--- conflicted
+++ resolved
@@ -305,24 +305,6 @@
           ),
         );
       },
-<<<<<<< HEAD
-=======
-      key: ValueKey(option
-          .id), // Use ValueKey to refresh the UI, otherwise, it will remain the old value.
-    );
-    final overlayIdentifier = (SelectOptionTypeOptionEditor).toString();
-
-    FlowyOverlay.of(context).remove(overlayIdentifier);
-    FlowyOverlay.of(context).insertWithAnchor(
-      widget: OverlayContainer(
-        constraints: BoxConstraints.loose(const Size(200, 300)),
-        child: pannel,
-      ),
-      identifier: overlayIdentifier,
-      anchorContext: context,
-      anchorDirection: AnchorDirection.rightWithCenterAligned,
-      anchorOffset: Offset(2 * overlayContainerPadding.left, 0),
->>>>>>> 69e3aed6
     );
   }
 }