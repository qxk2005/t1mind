--- conflicted
+++ resolved
@@ -31,14 +31,11 @@
             supportedLocales: const [
               // In alphabetical order
               Locale('en'),
+              Locale('es', 'VE'),
               Locale('fr', 'CA'),
-<<<<<<< HEAD
-              Locale('es', 'VE'),
-=======
               Locale('it', 'IT'),
               Locale('ru', 'RU'),
               Locale('zh', 'CN'),
->>>>>>> 59aed762
             ],
             path: 'assets/translations',
             fallbackLocale: const Locale('en'),
