--- conflicted
+++ resolved
@@ -1,11 +1,7 @@
 import 'package:app_flowy/startup/plugin/plugin.dart';
 import 'package:app_flowy/workspace/application/home/home_bloc.dart';
-<<<<<<< HEAD
 import 'package:app_flowy/workspace/presentation/home/hotkeys.dart';
-import 'package:app_flowy/workspace/presentation/widgets/edit_pannel/pannel_animation.dart';
-=======
 import 'package:app_flowy/workspace/presentation/widgets/edit_panel/panel_animation.dart';
->>>>>>> b9de45a1
 import 'package:app_flowy/workspace/presentation/widgets/float_bubble/question_bubble.dart';
 import 'package:app_flowy/startup/startup.dart';
 import 'package:flowy_sdk/log.dart';
@@ -70,15 +66,9 @@
           child: BlocBuilder<HomeBloc, HomeState>(
             buildWhen: (previous, current) => previous != current,
             builder: (context, state) {
-<<<<<<< HEAD
-              final collapasedNotifier =
-                  getIt<HomeStackManager>().collapsedNotifier;
-              collapasedNotifier.addPublishListener((isCollapsed) {
-=======
               final collapsedNotifier =
                   getIt<HomeStackManager>().collapsedNotifier;
               collapsedNotifier.addPublishListener((isCollapsed) {
->>>>>>> b9de45a1
                 context
                     .read<HomeBloc>()
                     .add(HomeEvent.forceCollapse(isCollapsed));
@@ -154,38 +144,24 @@
     return FocusTraversalGroup(child: RepaintBoundary(child: homeMenu));
   }
 
-<<<<<<< HEAD
-  Widget _buildEditPannel(
-=======
+
   Widget _buildEditPanel(
->>>>>>> b9de45a1
       {required HomeState homeState,
       required BuildContext context,
       required HomeLayout layout}) {
     final homeBloc = context.read<HomeBloc>();
     return BlocBuilder<HomeBloc, HomeState>(
       buildWhen: (previous, current) =>
-<<<<<<< HEAD
-          previous.pannelContext != current.pannelContext,
-=======
           previous.panelContext != current.panelContext,
->>>>>>> b9de45a1
       builder: (context, state) {
         return state.panelContext.fold(
           () => const SizedBox(),
           (panelContext) => FocusTraversalGroup(
             child: RepaintBoundary(
-<<<<<<< HEAD
-              child: EditPannel(
-                pannelContext: pannelContext,
-                onEndEdit: () =>
-                    homeBloc.add(const HomeEvent.dismissEditPannel()),
-=======
               child: EditPanel(
                 panelContext: panelContext,
                 onEndEdit: () =>
                     homeBloc.add(const HomeEvent.dismissEditPanel()),
->>>>>>> b9de45a1
               ),
             ),
           ),
@@ -204,11 +180,7 @@
           onPanUpdate: ((details) {
             context
                 .read<HomeBloc>()
-<<<<<<< HEAD
-                .add(HomeEvent.editPannelResized(details.delta.dx));
-=======
                 .add(HomeEvent.editPanelResized(details.delta.dx));
->>>>>>> b9de45a1
           }),
           behavior: HitTestBehavior.translucent,
           child: SizedBox(
@@ -264,11 +236,7 @@
               isClosed: !layout.showEditPanel,
             )
             .positioned(
-<<<<<<< HEAD
-                right: 0, top: 0, bottom: 0, width: layout.editPannelWidth),
-=======
                 right: 0, top: 0, bottom: 0, width: layout.editPanelWidth),
->>>>>>> b9de45a1
       ],
     );
   }
